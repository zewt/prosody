--- conflicted
+++ resolved
@@ -71,26 +71,6 @@
 	end]] -- FIXME
 
 	-- FIXME do stanzas not of jabber:client get handled by components?
-<<<<<<< HEAD
-	if not to then
-		core_handle_stanza(origin, stanza);
-	elseif hosts[to] and hosts[to].type == "local" then -- directed at a local server
-		core_handle_stanza(origin, stanza);
-	elseif stanza.attr.xmlns and stanza.attr.xmlns ~= "jabber:client" and stanza.attr.xmlns ~= "jabber:server" then
-		modules_handle_stanza(origin, stanza);
-	elseif hosts[to_bare] and hosts[to_bare].type == "component" then -- hack to allow components to handle node@server
-		component_handle_stanza(origin, stanza);
-	elseif hosts[to] and hosts[to].type == "component" then -- hack to allow components to handle node@server/resource and server/resource
-		component_handle_stanza(origin, stanza);
-	elseif hosts[host] and hosts[host].type == "component" then -- directed at a component
-		component_handle_stanza(origin, stanza);
-	elseif origin.type == "c2s" and stanza.name == "presence" and stanza.attr.type ~= nil and stanza.attr.type ~= "unavailable" then
-		handle_outbound_presence_subscriptions_and_probes(origin, stanza, from_bare, to_bare);
-	elseif stanza.name == "iq" and not resource then -- directed at bare JID
-		core_handle_stanza(origin, stanza);
-	elseif origin.type == "c2s" or origin.type == "s2sin" then
-		core_route_stanza(origin, stanza);
-=======
 	if origin.type == "s2sin" or origin.type == "c2s" then
 		if not to then
 			core_handle_stanza(origin, stanza);
@@ -111,7 +91,6 @@
 		else
 			core_route_stanza(origin, stanza);
 		end
->>>>>>> bbb626c4
 	else
 		core_handle_stanza(origin, stanza);
 	end
