-- Prosody IM
-- Copyright (C) 2008-2009 Matthew Wild
-- Copyright (C) 2008-2009 Waqas Hussain
-- 
-- This project is MIT/X11 licensed. Please see the
-- COPYING file in the source package for more information.
--


local socket = require "socket"
local server = require "net.server"
local url_parse = require "socket.url".parse;

local connlisteners_start = require "net.connlisteners".start;
local connlisteners_get = require "net.connlisteners".get;
local listener;

local t_insert, t_concat = table.insert, table.concat;
local s_match, s_gmatch = string.match, string.gmatch;
local tonumber, tostring, pairs, ipairs, type = tonumber, tostring, pairs, ipairs, type;

local urlencode = function (s) return s and (s:gsub("%W", function (c) return string.format("%%%02x", c:byte()); end)); end

local log = require "util.logger".init("httpserver");

local http_servers = {};

module "httpserver"

local default_handler;

local function expectbody(reqt)
    return reqt.method == "POST";
end

local function send_response(request, response)
	-- Write status line
	local resp;
	if response.body or response.headers then
		local body = response.body and tostring(response.body);
		log("debug", "Sending response to %s", request.id);
		resp = { "HTTP/1.0 ", response.status or "200 OK", "\r\n"};
		local h = response.headers;
		if h then
			for k, v in pairs(h) do
				t_insert(resp, k);
				t_insert(resp, ": ");
				t_insert(resp, v);
				t_insert(resp, "\r\n");
			end
		end
		if body and not (h and h["Content-Length"]) then
			t_insert(resp, "Content-Length: ");
			t_insert(resp, #body);
			t_insert(resp, "\r\n");
		end
		t_insert(resp, "\r\n");
		
		if body and request.method ~= "HEAD" then
			t_insert(resp, body);
		end
	else
		-- Response we have is just a string (the body)
		log("debug", "Sending 200 response to %s", request.id or "<none>");
		
		resp = { "HTTP/1.0 200 OK\r\n" };
		t_insert(resp, "Connection: close\r\n");
<<<<<<< HEAD
=======
		t_insert(resp, "Content-Type: text/html\r\n");
>>>>>>> 71423050
		t_insert(resp, "Content-Length: ");
		t_insert(resp, #response);
		t_insert(resp, "\r\n\r\n");
		
		t_insert(resp, response);
	end
	request.write(t_concat(resp));
	if not request.stayopen then
		request:destroy();
	end
end

local function call_callback(request, err)
	if request.handled then return; end
	request.handled = true;
	local callback = request.callback;
	if not callback and request.path then
		local path = request.url.path;
		local base = path:match("^/([^/?]+)");
		if not base then
			base = path:match("^http://[^/?]+/([^/?]+)");
		end
		
		callback = (request.server and request.server.handlers[base]) or default_handler;
	end
	if callback then
		if err then
			log("debug", "Request error: "..err);
			if not callback(nil, err, request) then
				destroy_request(request);
			end
			return;
		end
		
		local response = callback(request.method, request.body and t_concat(request.body), request);
		if response then
			if response == true and not request.destroyed then
				-- Keep connection open, we will reply later
				log("debug", "Request %s left open, on_destroy is %s", request.id, tostring(request.on_destroy));
			elseif response ~= true then
				-- Assume response
				send_response(request, response);
				destroy_request(request);
			end
		else
			log("debug", "Request handler provided no response, destroying request...");
			-- No response, close connection
			destroy_request(request);
		end
	end
end

local function request_reader(request, data, startpos)
	if not data then
		if request.body then
			call_callback(request);
		else
			-- Error.. connection was closed prematurely
			call_callback(request, "connection-closed");
		end
		-- Here we force a destroy... the connection is gone, so we can't reply later
		destroy_request(request);
		return;
	end
	if request.state == "body" then
		log("debug", "Reading body...")
		if not request.body then request.body = {}; request.havebodylength, request.bodylength = 0, tonumber(request.headers["content-length"]); end
		if startpos then
			data = data:sub(startpos, -1)
		end
		t_insert(request.body, data);
		if request.bodylength then
			request.havebodylength = request.havebodylength + #data;
			if request.havebodylength >= request.bodylength then
				-- We have the body
				call_callback(request);
			end
		end
	elseif request.state == "headers" then
		log("debug", "Reading headers...")
		local pos = startpos;
		local headers, headers_complete = request.headers;
		if not headers then
			headers = {};
			request.headers = headers;
		end
		
		for line in data:gmatch("(.-)\r\n") do
			startpos = (startpos or 1) + #line + 2;
			local k, v = line:match("(%S+): (.+)");
			if k and v then
				headers[k:lower()] = v;
				--log("debug", "Header: '"..k:lower().."' = '"..v.."'");
			elseif #line == 0 then
				headers_complete = true;
				break;
			else
				log("debug", "Unhandled header line: "..line);
			end
		end
		
		if not headers_complete then return; end
		
		if not expectbody(request) then
			call_callback(request);
			return;
		end
		
		-- Reached the end of the headers
		request.state = "body";
		if #data > startpos then
			return request_reader(request, data:sub(startpos, -1));
		end
	elseif request.state == "request" then
		log("debug", "Reading request line...")
		local method, path, http, linelen = data:match("^(%S+) (%S+) HTTP/(%S+)\r\n()", startpos);
		if not method then
			log("warn", "Invalid HTTP status line, telling callback then closing");
			local ret = call_callback(request, "invalid-status-line");
			request:destroy();
			return ret;
		end
		
		request.method, request.path, request.httpversion = method, path, http;
		
		request.url = url_parse(request.path);
		
		log("debug", method.." request for "..tostring(request.path) .. " on port "..request.handler.serverport());
		
		if request.onlystatus then
			if not call_callback(request) then
				return;
			end
		end
		
		request.state = "headers";
		
		if #data > linelen then
			return request_reader(request, data:sub(linelen, -1));
		end
	end
end

-- The default handler for requests
default_handler = function (method, body, request)
	log("debug", method.." request for "..tostring(request.path) .. " on port "..request.handler.serverport());
	return { status = "404 Not Found", 
			headers = { ["Content-Type"] = "text/html" },
			body = "<html><head><title>Page Not Found</title></head><body>Not here :(</body></html>" };
end


function new_request(handler)
	return { handler = handler, conn = handler.socket, 
			write = handler.write, state = "request", 
			server = http_servers[handler.serverport()],
			send = send_response,
			destroy = destroy_request,
			id = tostring{}:match("%x+$")
			 };
end

function destroy_request(request)
	log("debug", "Destroying request %s", request.id);
	listener = listener or connlisteners_get("httpserver");
	if not request.destroyed then
		request.destroyed = true;
		if request.on_destroy then
			log("debug", "Request has destroy callback");
			request.on_destroy(request);
		else
			log("debug", "Request has no destroy callback");
		end
		request.handler.close()
		if request.conn then
			listener.disconnect(request.handler, "closed");
		end
	end
end

function new(params)
	local http_server = http_servers[params.port];
	if not http_server then
		http_server = { handlers = {} };
		http_servers[params.port] = http_server;
		-- We weren't already listening on this port, so start now
		connlisteners_start("httpserver", params);
	end
	if params.base then
		http_server.handlers[params.base] = params.handler;
	end
end

function set_default_handler(handler)
	default_handler = handler;
end

function new_from_config(ports, handle_request, default_options)
	if type(handle_request) == "string" then -- COMPAT with old plugins
		log("warn", "Old syntax of httpserver.new_from_config being used to register %s", handle_request);
		handle_request, default_options = default_options, { base = handle_request };
	end
	for _, options in ipairs(ports) do
		local port = default_options.port or 5280;
		local base = default_options.base;
		local ssl = default_options.ssl or false;
		local interface = default_options.interface;
		if type(options) == "number" then
			port = options;
		elseif type(options) == "table" then
			port = options.port or port;
			base = options.path or base;
			ssl = options.ssl or ssl;
			interface = options.interface or interface;
		elseif type(options) == "string" then
			base = options;
		end
		
		if ssl then
			ssl.mode = "server";
			ssl.protocol = "sslv23";
			ssl.options = "no_sslv2";
		end
		
		new{ port = port, interface = interface, 
			base = base, handler = handle_request, 
			ssl = ssl, type = (ssl and "ssl") or "tcp" };
	end
end

_M.request_reader = request_reader;
_M.send_response = send_response;
_M.urlencode = urlencode;

return _M;<|MERGE_RESOLUTION|>--- conflicted
+++ resolved
@@ -65,10 +65,7 @@
 		
 		resp = { "HTTP/1.0 200 OK\r\n" };
 		t_insert(resp, "Connection: close\r\n");
-<<<<<<< HEAD
-=======
 		t_insert(resp, "Content-Type: text/html\r\n");
->>>>>>> 71423050
 		t_insert(resp, "Content-Length: ");
 		t_insert(resp, #response);
 		t_insert(resp, "\r\n\r\n");
