#!/usr/bin/env lua
-- Prosody IM
-- Copyright (C) 2008-2009 Matthew Wild
-- Copyright (C) 2008-2009 Waqas Hussain
-- 
-- This project is MIT/X11 licensed. Please see the
-- COPYING file in the source package for more information.
--

-- Will be modified by configure script if run --

CFG_SOURCEDIR=os.getenv("PROSODY_SRCDIR");
CFG_CONFIGDIR=os.getenv("PROSODY_CFGDIR");
CFG_PLUGINDIR=os.getenv("PROSODY_PLUGINDIR");
CFG_DATADIR=os.getenv("PROSODY_DATADIR");

-- -- -- -- -- -- -- -- -- -- -- -- -- -- -- -- --

-- Tell Lua where to find our libraries
if CFG_SOURCEDIR then
	package.path = CFG_SOURCEDIR.."/?.lua;"..package.path;
	package.cpath = CFG_SOURCEDIR.."/?.so;"..package.cpath;
end

-- Substitute ~ with path to home directory in data path
if CFG_DATADIR then
	if os.getenv("HOME") then
		CFG_DATADIR = CFG_DATADIR:gsub("^~", os.getenv("HOME"));
	end
end

<<<<<<< HEAD
-- Load the config-parsing module
=======
-- Required to be able to find packages installed with luarocks
if not pcall(require, "luarocks.loader") then -- Try LuaRocks 2.x
	pcall(require, "luarocks.require") -- Try LuaRocks 1.x
end

-- Replace require with one that doesn't pollute _G
do
	local _realG = _G;
	local _real_require = require;
	function require(...)
		local curr_env = getfenv(2);
		local curr_env_mt = getmetatable(getfenv(2));
		local _realG_mt = getmetatable(_realG);
		if curr_env_mt and curr_env_mt.__index and not curr_env_mt.__newindex and _realG_mt then
			local old_newindex
			old_newindex, _realG_mt.__newindex = _realG_mt.__newindex, curr_env;
			local ret = _real_require(...);
			_realG_mt.__newindex = old_newindex;
			return ret;
		end
		return _real_require(...);
	end
end


>>>>>>> b758596b
config = require "core.configmanager"

-- -- -- --
-- Define the functions we call during startup, the 
-- actual startup happens right at the end, where these
-- functions get called

function read_config()
	local filenames = {};
	
	local filename;
	if arg[1] == "--config" and arg[2] then
		table.insert(filenames, arg[2]);
		if CFG_CONFIGDIR then
			table.insert(filenames, CFG_CONFIGDIR.."/"..arg[2]);
		end
	else
		for _, format in ipairs(config.parsers()) do
			table.insert(filenames, (CFG_CONFIGDIR or ".").."/prosody.cfg."..format);
		end
	end
	for _,_filename in ipairs(filenames) do
		filename = _filename;
		local file = io.open(filename);
		if file then
			file:close();
			CFG_CONFIGDIR = filename:match("^(.*)[\\/][^\\/]*$");
			break;
		end
	end
	local ok, level, err = config.load(filename);
	if not ok then
		print("\n");
		print("**************************");
		if level == "parser" then
			print("A problem occured while reading the config file "..(CFG_CONFIGDIR or ".").."/prosody.cfg.lua");
			local err_line, err_message = tostring(err):match("%[string .-%]:(%d*): (.*)");
			print("Error"..(err_line and (" on line "..err_line) or "")..": "..(err_message or tostring(err)));
			print("");
		elseif level == "file" then
			print("Prosody was unable to find the configuration file.");
			print("We looked for: "..(CFG_CONFIGDIR or ".").."/prosody.cfg.lua");
			print("A sample config file is included in the Prosody download called prosody.cfg.lua.dist");
			print("Copy or rename it to prosody.cfg.lua and edit as necessary.");
		end
		print("More help on configuring Prosody can be found at http://prosody.im/doc/configure");
		print("Good luck!");
		print("**************************");
		print("");
		os.exit(1);
	end
end

function load_libraries()
	-- Load socket framework
	server = require "net.server"
end	

function init_logging()
	-- Initialize logging
	require "core.loggingmanager"
end

function check_dependencies()
	-- Check runtime dependencies
	if not require "util.dependencies".check_dependencies() then
		os.exit(1);
	end
end

function sandbox_require()
	-- Replace require() with one that doesn't pollute _G, required
	-- for neat sandboxing of modules
	local _realG = _G;
	local _real_require = require;
	function require(...)
		local curr_env = getfenv(2);
		local curr_env_mt = getmetatable(getfenv(2));
		local _realG_mt = getmetatable(_realG);
		if curr_env_mt and curr_env_mt.__index and not curr_env_mt.__newindex and _realG_mt then
			local old_newindex
			old_newindex, _realG_mt.__newindex = _realG_mt.__newindex, curr_env;
			local ret = _real_require(...);
			_realG_mt.__newindex = old_newindex;
			return ret;
		end
		return _real_require(...);
	end
end

function init_global_state()
	bare_sessions = {};
	full_sessions = {};
	hosts = {};

	-- Global 'prosody' object
	prosody = {};
	local prosody = prosody;
	
	prosody.bare_sessions = bare_sessions;
	prosody.full_sessions = full_sessions;
	prosody.hosts = hosts;
	
	prosody.paths = { source = CFG_SOURCEDIR, config = CFG_CONFIGDIR, 
	                  plugins = CFG_PLUGINDIR, data = CFG_DATADIR };
	
	prosody.arg = _G.arg;

	prosody.events = require "util.events".new();
	
	prosody.platform = "unknown";
	if os.getenv("WINDIR") then
		prosody.platform = "windows";
	elseif package.config:sub(1,1) == "/" then
		prosody.platform = "posix";
	end
	
	prosody.installed = nil;
	if CFG_SOURCEDIR and (prosody.platform == "windows" or CFG_SOURCEDIR:match("^/")) then
		prosody.installed = true;
	end
	
	-- Function to reload the config file
	function prosody.reload_config()
		log("info", "Reloading configuration file");
		prosody.events.fire_event("reloading-config");
		local ok, level, err = config.load((rawget(_G, "CFG_CONFIGDIR") or ".").."/prosody.cfg.lua");
		if not ok then
			if level == "parser" then
				log("error", "There was an error parsing the configuration file: %s", tostring(err));
			elseif level == "file" then
				log("error", "Couldn't read the config file when trying to reload: %s", tostring(err));
			end
		end
		return ok, (err and tostring(level)..": "..tostring(err)) or nil;
	end

	-- Function to reopen logfiles
	function prosody.reopen_logfiles()
		log("info", "Re-opening log files");
		eventmanager.fire_event("reopen-log-files"); -- Handled by appropriate log sinks
		prosody.events.fire_event("reopen-log-files");
	end

	-- Function to initiate prosody shutdown
	function prosody.shutdown(reason)
		log("info", "Shutting down: %s", reason or "unknown reason");
		prosody.shutdown_reason = reason;
		prosody.events.fire_event("server-stopping", {reason = reason});
		server.setquitting(true);
	end

	-- Load SSL settings from config, and create a ctx table
<<<<<<< HEAD
	local certmanager = require "core.certmanager";
	local global_ssl_ctx = certmanager.create_context("*", "server");
	prosody.global_ssl_ctx = global_ssl_ctx;
=======
	local global_ssl_ctx = rawget(_G, "ssl") and config.get("*", "core", "ssl");
	if global_ssl_ctx then
		local default_ssl_ctx = { mode = "server", protocol = "sslv23", capath = "/etc/ssl/certs", verify = "none", options = "no_sslv2"; };
		setmetatable(global_ssl_ctx, { __index = default_ssl_ctx });
	end
>>>>>>> b758596b

	local cl = require "net.connlisteners";
	function prosody.net_activate_ports(option, listener, default, conntype)
		conntype = conntype or (global_ssl_ctx and "tls") or "tcp";
		local ports_option = option and option.."_ports" or "ports";
		if not cl.get(listener) then return; end
		local ports = config.get("*", "core", ports_option) or default;
		if type(ports) == "number" then ports = {ports} end;
		
		if type(ports) ~= "table" then
			log("error", "core."..ports_option.." is not a table");
		else
			for _, port in ipairs(ports) do
				port = tonumber(port);
				if type(port) ~= "number" then
					log("error", "Non-numeric "..ports_option..": "..tostring(port));
				else
					local ok, err = cl.start(listener, {
<<<<<<< HEAD
						ssl = conntype == "ssl" and global_ssl_ctx,
=======
						ssl = conntype ~= "tcp" and global_ssl_ctx,
>>>>>>> b758596b
						port = port,
						interface = (option and config.get("*", "core", option.."_interface"))
							or cl.get(listener).default_interface
							or config.get("*", "core", "interface"),
						type = conntype
					});
					if not ok then
						local friendly_message = err;
						if err:match(" in use") then
							if port == 5222 or port == 5223 or port == 5269 then
								friendly_message = "check that Prosody or another XMPP server is "
									.."not already running and using this port";
							elseif port == 80 or port == 81 then
								friendly_message = "check that a HTTP server is not already using "
									.."this port";
							elseif port == 5280 then
								friendly_message = "check that Prosody or a BOSH connection manager "
									.."is not already running";
							else
								friendly_message = "this port is in use by another application";
							end
						elseif err:match("permission") then
							friendly_message = "Prosody does not have sufficient privileges to use this port";
						elseif err == "no ssl context" then
							if not config.get("*", "core", "ssl") then
								friendly_message = "there is no 'ssl' config under Host \"*\" which is "
									.."require for legacy SSL ports";
							else
								friendly_message = "initializing SSL support failed, see previous log entries";
							end
						end
						log("error", "Failed to open server port %d, %s", port, friendly_message);
					end
				end
			end
		end
	end
end

function read_version()
	-- Try to determine version
	local version_file = io.open((CFG_SOURCEDIR or ".").."/prosody.version");
	if version_file then
		prosody.version = version_file:read("*a"):gsub("%s*$", "");
		version_file:close();
		if #prosody.version == 12 and prosody.version:match("^[a-f0-9]+$") then
			prosody.version = "hg:"..prosody.version;
		end
	else
		prosody.version = "unknown";
	end
end

function load_secondary_libraries()
	--- Load and initialise core modules
	require "util.import"
	require "core.xmlhandlers"
	require "core.rostermanager"
	require "core.eventmanager"
	require "core.hostmanager"
	require "core.modulemanager"
	require "core.usermanager"
	require "core.sessionmanager"
	require "core.stanza_router"

	require "net.http"
	
	require "util.array"
	require "util.datetime"
	require "util.iterators"
	require "util.timer"
	require "util.helpers"
	
	pcall(require, "util.signal") -- Not on Windows
	
	-- Commented to protect us from 
	-- the second kind of people
	--[[ 
	pcall(require, "remdebug.engine");
	if remdebug then remdebug.engine.start() end
	]]

	require "net.connlisteners";
	
	require "util.stanza"
	require "util.jid"
end

function init_data_store()
	local data_path = config.get("*", "core", "data_path") or CFG_DATADIR or "data";
	require "util.datamanager".set_data_path(data_path);
	require "util.datamanager".add_callback(function(username, host, datastore, data)
		if config.get(host, "core", "anonymous_login") then
			return false;
		end
		return username, host, datastore, data;
	end);
end

function prepare_to_start()
	log("info", "Prosody is using the %s backend for connection handling", server.get_backend());
	-- Signal to modules that we are ready to start
	eventmanager.fire_event("server-starting");
	prosody.events.fire_event("server-starting");

	-- start listening on sockets
<<<<<<< HEAD
	if config.get("*", "core", "ports") then
		prosody.net_activate_ports(nil, "multiplex", {5222, 5269});
		if config.get("*", "core", "ssl_ports") then
			prosody.net_activate_ports("ssl", "multiplex", {5223}, "ssl");
		end
	else
		prosody.net_activate_ports("c2s", "xmppclient", {5222});
		prosody.net_activate_ports("s2s", "xmppserver", {5269});
		prosody.net_activate_ports("component", "xmppcomponent", {5347}, "tcp");
		prosody.net_activate_ports("legacy_ssl", "xmppclient", {}, "ssl");
	end
=======
	prosody.net_activate_ports("c2s", "xmppclient", {5222});
	prosody.net_activate_ports("s2s", "xmppserver", {5269});
	prosody.net_activate_ports("component", "xmppcomponent", {5347}, "tcp");
	prosody.net_activate_ports("legacy_ssl", "xmppclient", {}, "ssl");
>>>>>>> b758596b

	prosody.start_time = os.time();
end	

function init_global_protection()
	-- Catch global accesses
	local locked_globals_mt = {
		__index = function (t, k) log("warn", "%s", debug.traceback("Attempt to read a non-existent global '"..tostring(k).."'", 2)); end;
		__newindex = function (t, k, v) error("Attempt to set a global: "..tostring(k).." = "..tostring(v), 2); end;
	};
		
	function prosody.unlock_globals()
		setmetatable(_G, nil);
	end
	
	function prosody.lock_globals()
		setmetatable(_G, locked_globals_mt);
	end

	-- And lock now...
	prosody.lock_globals();
end

function loop()
	-- Error handler for errors that make it this far
	local function catch_uncaught_error(err)
		if type(err) == "string" and err:match("interrupted!$") then
			return "quitting";
		end
		
		log("error", "Top-level error, please report:\n%s", tostring(err));
		local traceback = debug.traceback("", 2);
		if traceback then
			log("error", "%s", traceback);
		end
		
		prosody.events.fire_event("very-bad-error", {error = err, traceback = traceback});
	end
	
	while select(2, xpcall(server.loop, catch_uncaught_error)) ~= "quitting" do
		socket.sleep(0.2);
	end
end

function cleanup()
	log("info", "Shutdown status: Cleaning up");
	prosody.events.fire_event("server-cleanup");
	
	-- Ok, we're quitting I know, but we
	-- need to do some tidying before we go :)
	server.setquitting(false);
	
	log("info", "Shutdown status: Closing all active sessions");
	for hostname, host in pairs(hosts) do
		log("debug", "Shutdown status: Closing client connections for %s", hostname)
		if host.sessions then
			local reason = { condition = "system-shutdown", text = "Server is shutting down" };
			if prosody.shutdown_reason then
				reason.text = reason.text..": "..prosody.shutdown_reason;
			end
			for username, user in pairs(host.sessions) do
				for resource, session in pairs(user.sessions) do
					log("debug", "Closing connection for %s@%s/%s", username, hostname, resource);
					session:close(reason);
				end
			end
		end
	
		log("debug", "Shutdown status: Closing outgoing s2s connections from %s", hostname);
		if host.s2sout then
			for remotehost, session in pairs(host.s2sout) do
				if session.close then
					session:close("system-shutdown");
				else
					log("warn", "Unable to close outgoing s2s session to %s, no session:close()?!", remotehost);
				end
			end
		end
	end

	log("info", "Shutdown status: Closing all server connections");
	server.closeall();
	
	server.setquitting(true);
end

-- Are you ready? :)
-- These actions are in a strict order, as many depend on
-- previous steps to have already been performed
read_config();
init_logging();
check_dependencies();
sandbox_require();
load_libraries();
init_global_state();
read_version();
log("info", "Hello and welcome to Prosody version %s", prosody.version);
load_secondary_libraries();
init_data_store();
init_global_protection();
prepare_to_start();

eventmanager.fire_event("server-started");
prosody.events.fire_event("server-started");

loop();

log("info", "Shutting down...");
cleanup();
eventmanager.fire_event("server-stopped");
prosody.events.fire_event("server-stopped");
log("info", "Shutdown complete");
<|MERGE_RESOLUTION|>--- conflicted
+++ resolved
@@ -22,6 +22,9 @@
 	package.cpath = CFG_SOURCEDIR.."/?.so;"..package.cpath;
 end
 
+package.path = package.path..";"..(CFG_SOURCEDIR or ".").."/fallbacks/?.lua";
+package.cpath = package.cpath..";"..(CFG_SOURCEDIR or ".").."/fallbacks/?.so";
+
 -- Substitute ~ with path to home directory in data path
 if CFG_DATADIR then
 	if os.getenv("HOME") then
@@ -29,35 +32,7 @@
 	end
 end
 
-<<<<<<< HEAD
 -- Load the config-parsing module
-=======
--- Required to be able to find packages installed with luarocks
-if not pcall(require, "luarocks.loader") then -- Try LuaRocks 2.x
-	pcall(require, "luarocks.require") -- Try LuaRocks 1.x
-end
-
--- Replace require with one that doesn't pollute _G
-do
-	local _realG = _G;
-	local _real_require = require;
-	function require(...)
-		local curr_env = getfenv(2);
-		local curr_env_mt = getmetatable(getfenv(2));
-		local _realG_mt = getmetatable(_realG);
-		if curr_env_mt and curr_env_mt.__index and not curr_env_mt.__newindex and _realG_mt then
-			local old_newindex
-			old_newindex, _realG_mt.__newindex = _realG_mt.__newindex, curr_env;
-			local ret = _real_require(...);
-			_realG_mt.__newindex = old_newindex;
-			return ret;
-		end
-		return _real_require(...);
-	end
-end
-
-
->>>>>>> b758596b
 config = require "core.configmanager"
 
 -- -- -- --
@@ -211,17 +186,9 @@
 	end
 
 	-- Load SSL settings from config, and create a ctx table
-<<<<<<< HEAD
 	local certmanager = require "core.certmanager";
 	local global_ssl_ctx = certmanager.create_context("*", "server");
 	prosody.global_ssl_ctx = global_ssl_ctx;
-=======
-	local global_ssl_ctx = rawget(_G, "ssl") and config.get("*", "core", "ssl");
-	if global_ssl_ctx then
-		local default_ssl_ctx = { mode = "server", protocol = "sslv23", capath = "/etc/ssl/certs", verify = "none", options = "no_sslv2"; };
-		setmetatable(global_ssl_ctx, { __index = default_ssl_ctx });
-	end
->>>>>>> b758596b
 
 	local cl = require "net.connlisteners";
 	function prosody.net_activate_ports(option, listener, default, conntype)
@@ -240,11 +207,7 @@
 					log("error", "Non-numeric "..ports_option..": "..tostring(port));
 				else
 					local ok, err = cl.start(listener, {
-<<<<<<< HEAD
 						ssl = conntype == "ssl" and global_ssl_ctx,
-=======
-						ssl = conntype ~= "tcp" and global_ssl_ctx,
->>>>>>> b758596b
 						port = port,
 						interface = (option and config.get("*", "core", option.."_interface"))
 							or cl.get(listener).default_interface
@@ -351,7 +314,6 @@
 	prosody.events.fire_event("server-starting");
 
 	-- start listening on sockets
-<<<<<<< HEAD
 	if config.get("*", "core", "ports") then
 		prosody.net_activate_ports(nil, "multiplex", {5222, 5269});
 		if config.get("*", "core", "ssl_ports") then
@@ -363,12 +325,6 @@
 		prosody.net_activate_ports("component", "xmppcomponent", {5347}, "tcp");
 		prosody.net_activate_ports("legacy_ssl", "xmppclient", {}, "ssl");
 	end
-=======
-	prosody.net_activate_ports("c2s", "xmppclient", {5222});
-	prosody.net_activate_ports("s2s", "xmppserver", {5269});
-	prosody.net_activate_ports("component", "xmppcomponent", {5347}, "tcp");
-	prosody.net_activate_ports("legacy_ssl", "xmppclient", {}, "ssl");
->>>>>>> b758596b
 
 	prosody.start_time = os.time();
 end	
