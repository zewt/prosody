-- Prosody IM
-- Copyright (C) 2008-2010 Matthew Wild
-- Copyright (C) 2008-2010 Waqas Hussain
-- 
-- This project is MIT/X11 licensed. Please see the
-- COPYING file in the source package for more information.
--

module.host = "*";

local _G = _G;

local prosody = _G.prosody;
local hosts = prosody.hosts;
local connlisteners_register = require "net.connlisteners".register;

local console_listener = { default_port = 5582; default_mode = "*l"; default_interface = "127.0.0.1" };

require "util.iterators";
local jid_bare = require "util.jid".bare;
local set, array = require "util.set", require "util.array";

local commands = {};
local def_env = {};
local default_env_mt = { __index = def_env };

prosody.console = { commands = commands, env = def_env };

local function redirect_output(_G, session)
	return setmetatable({ print = session.print }, { __index = function (t, k) return rawget(_G, k); end, __newindex = function (t, k, v) rawset(_G, k, v); end });
end

console = {};

function console:new_session(conn)
	local w = function(s) conn.write(s:gsub("\n", "\r\n")); end;
	local session = { conn = conn;
			send = function (t) w(tostring(t)); end;
			print = function (t) w("| "..tostring(t).."\n"); end;
			disconnect = function () conn.close(); end;
			};
	session.env = setmetatable({}, default_env_mt);
	
	-- Load up environment with helper objects
	for name, t in pairs(def_env) do
		if type(t) == "table" then
			session.env[name] = setmetatable({ session = session }, { __index = t });
		end
	end
	
	return session;
end

local sessions = {};

<<<<<<< HEAD
function console_listener.onconnect(conn)
	-- Handle new connection
	local session = console:new_session(conn);
	sessions[conn] = session;
	printbanner(session);
	session.send(string.char(0));
end

function console_listener.onincoming(conn, data)
=======
function console_listener.listener(conn, data)
>>>>>>> 14671a3d
	local session = sessions[conn];

	-- Handle data
	(function(session, data)
		local useglobalenv;
		
		if data:match("^>") then
			data = data:gsub("^>", "");
			useglobalenv = true;
		elseif data == "\004" then
			commands["bye"](session, data);
			return;
		else
			local command = data:lower();
			command = data:match("^%w+") or data:match("%p");
			if commands[command] then
				commands[command](session, data);
				return;
			end
		end

<<<<<<< HEAD
		session.env._ = data;
		
		local chunk, err = loadstring("return "..data);
		if not chunk then
			chunk, err = loadstring(data);
			if not chunk then
				err = err:gsub("^%[string .-%]:%d+: ", "");
				err = err:gsub("^:%d+: ", "");
				err = err:gsub("'<eof>'", "the end of the line");
				session.print("Sorry, I couldn't understand that... "..err);
=======
			session.env._ = data;
			
			local chunkname = "=console";
			local chunk, err = loadstring("return "..data, chunkname);
			if not chunk then
				chunk, err = loadstring(data, chunkname);
				if not chunk then
					err = err:gsub("^%[string .-%]:%d+: ", "");
					err = err:gsub("^:%d+: ", "");
					err = err:gsub("'<eof>'", "the end of the line");
					session.print("Sorry, I couldn't understand that... "..err);
					return;
				end
			end
			
			setfenv(chunk, (useglobalenv and redirect_output(_G, session)) or session.env or nil);
			
			local ranok, taskok, message = pcall(chunk);
			
			if not (ranok or message or useglobalenv) and commands[data:lower()] then
				commands[data:lower()](session, data);
				return;
			end
			
			if not ranok then
				session.print("Fatal error while running command, it did not complete");
				session.print("Error: "..taskok);
				return;
			end
			
			if not message then
				session.print("Result: "..tostring(taskok));
				return;
			elseif (not taskok) and message then
				session.print("Command completed with a problem");
				session.print("Message: "..tostring(message));
>>>>>>> 14671a3d
				return;
			end
		end
		
		setfenv(chunk, (useglobalenv and redirect_output(_G, session)) or session.env or nil);
		
		local ranok, taskok, message = pcall(chunk);
		
		if not (ranok or message or useglobalenv) and commands[data:lower()] then
			commands[data:lower()](session, data);
			return;
		end
		
		if not ranok then
			session.print("Fatal error while running command, it did not complete");
			session.print("Error: "..taskok);
			return;
		end
		
		if not message then
			session.print("Result: "..tostring(taskok));
			return;
		elseif (not taskok) and message then
			session.print("Command completed with a problem");
			session.print("Message: "..tostring(message));
			return;
		end
		
		session.print("OK: "..tostring(message));
	end)(session, data);
	
	session.send(string.char(0));
end

function console_listener.disconnect(conn, err)
	local session = sessions[conn];
	if session then
		session.disconnect();
		sessions[conn] = nil;
	end
end

connlisteners_register('console', console_listener);

-- Console commands --
-- These are simple commands, not valid standalone in Lua

function commands.bye(session)
	session.print("See you! :)");
	session.disconnect();
end
commands.quit, commands.exit = commands.bye, commands.bye;

commands["!"] = function (session, data)
	if data:match("^!!") then
		session.print("!> "..session.env._);
		return console_listener.listener(session.conn, session.env._);
	end
	local old, new = data:match("^!(.-[^\\])!(.-)!$");
	if old and new then
		local ok, res = pcall(string.gsub, session.env._, old, new);
		if not ok then
			session.print(res)
			return;
		end
		session.print("!> "..res);
		return console_listener.listener(session.conn, res);
	end
	session.print("Sorry, not sure what you want");
end

function commands.help(session, data)
	local print = session.print;
	local section = data:match("^help (%w+)");
	if not section then
		print [[Commands are divided into multiple sections. For help on a particular section, ]]
		print [[type: help SECTION (for example, 'help c2s'). Sections are: ]]
		print [[]]
		print [[c2s - Commands to manage local client-to-server sessions]]
		print [[s2s - Commands to manage sessions between this server and others]]
		print [[module - Commands to load/reload/unload modules/plugins]]
		print [[server - Uptime, version, shutting down, etc.]]
		print [[config - Reloading the configuration, etc.]]
		print [[console - Help regarding the console itself]]
	elseif section == "c2s" then
		print [[c2s:show(jid) - Show all client sessions with the specified JID (or all if no JID given)]]
		print [[c2s:show_insecure() - Show all unencrypted client connections]]
		print [[c2s:show_secure() - Show all encrypted client connections]]
		print [[c2s:close(jid) - Close all sessions for the specified JID]]
	elseif section == "s2s" then
		print [[s2s:show(domain) - Show all s2s connections for the given domain (or all if no domain given)]]
		print [[s2s:close(from, to) - Close a connection from one domain to another]]
	elseif section == "module" then
		print [[module:load(module, host) - Load the specified module on the specified host (or all hosts if none given)]]
		print [[module:reload(module, host) - The same, but unloads and loads the module (saving state if the module supports it)]]
		print [[module:unload(module, host) - The same, but just unloads the module from memory]]
		print [[module:list(host) - List the modules loaded on the specified host]]
	elseif section == "server" then
		print [[server:version() - Show the server's version number]]
		print [[server:uptime() - Show how long the server has been running]]
		print [[server:shutdown(reason) - Shut down the server, with an optional reason to be broadcast to all connections]]
	elseif section == "config" then
		print [[config:reload() - Reload the server configuration. Modules may need to be reloaded for changes to take effect.]]
	elseif section == "console" then
		print [[Hey! Welcome to Prosody's admin console.]]
		print [[First thing, if you're ever wondering how to get out, simply type 'quit'.]]
		print [[Secondly, note that we don't support the full telnet protocol yet (it's coming)]]
		print [[so you may have trouble using the arrow keys, etc. depending on your system.]]
		print [[]]
		print [[For now we offer a couple of handy shortcuts:]]
		print [[!! - Repeat the last command]]
		print [[!old!new! - repeat the last command, but with 'old' replaced by 'new']]
		print [[]]
		print [[For those well-versed in Prosody's internals, or taking instruction from those who are,]]
		print [[you can prefix a command with > to escape the console sandbox, and access everything in]]
		print [[the running server. Great fun, but be careful not to break anything :)]]
	end
	print [[]]
end

-- Session environment --
-- Anything in def_env will be accessible within the session as a global variable

def_env.server = {};

function def_env.server:insane_reload()
	prosody.unlock_globals();
	dofile "prosody"
	prosody = _G.prosody;
	return true, "Server reloaded";
end

function def_env.server:version()
	return true, tostring(prosody.version or "unknown");
end

function def_env.server:uptime()
	local t = os.time()-prosody.start_time;
	local seconds = t%60;
	t = (t - seconds)/60;
	local minutes = t%60;
	t = (t - minutes)/60;
	local hours = t%24;
	t = (t - hours)/24;
	local days = t;
	return true, string.format("This server has been running for %d day%s, %d hour%s and %d minute%s (since %s)", 
		days, (days ~= 1 and "s") or "", hours, (hours ~= 1 and "s") or "", 
		minutes, (minutes ~= 1 and "s") or "", os.date("%c", prosody.start_time));
end

function def_env.server:shutdown(reason)
	prosody.shutdown(reason);
	return true, "Shutdown initiated";
end

def_env.module = {};

local function get_hosts_set(hosts, module)
	if type(hosts) == "table" then
		if hosts[1] then
			return set.new(hosts);
		elseif hosts._items then
			return hosts;
		end
	elseif type(hosts) == "string" then
		return set.new { hosts };
	elseif hosts == nil then
		local mm = require "modulemanager";
		return set.new(array.collect(keys(prosody.hosts)))
			/ function (host) return prosody.hosts[host].type == "local" or module and mm.is_loaded(host, module); end;
	end
end

function def_env.module:load(name, hosts, config)
	local mm = require "modulemanager";
	
	hosts = get_hosts_set(hosts);
	
	-- Load the module for each host
	local ok, err, count = true, nil, 0;
	for host in hosts do
		if (not mm.is_loaded(host, name)) then
			ok, err = mm.load(host, name, config);
			if not ok then
				ok = false;
				self.session.print(err or "Unknown error loading module");
			else
				count = count + 1;
				self.session.print("Loaded for "..host);
			end
		end
	end
	
	return ok, (ok and "Module loaded onto "..count.." host"..(count ~= 1 and "s" or "")) or ("Last error: "..tostring(err));	
end

function def_env.module:unload(name, hosts)
	local mm = require "modulemanager";

	hosts = get_hosts_set(hosts, name);
	
	-- Unload the module for each host
	local ok, err, count = true, nil, 0;
	for host in hosts do
		if mm.is_loaded(host, name) then
			ok, err = mm.unload(host, name);
			if not ok then
				ok = false;
				self.session.print(err or "Unknown error unloading module");
			else
				count = count + 1;
				self.session.print("Unloaded from "..host);
			end
		end
	end
	return ok, (ok and "Module unloaded from "..count.." host"..(count ~= 1 and "s" or "")) or ("Last error: "..tostring(err));
end

function def_env.module:reload(name, hosts)
	local mm = require "modulemanager";

	hosts = get_hosts_set(hosts, name);
	
	-- Reload the module for each host
	local ok, err, count = true, nil, 0;
	for host in hosts do
		if mm.is_loaded(host, name) then
			ok, err = mm.reload(host, name);
			if not ok then
				ok = false;
				self.session.print(err or "Unknown error reloading module");
			else
				count = count + 1;
				if ok == nil then
					ok = true;
				end
				self.session.print("Reloaded on "..host);
			end
		end
	end
	return ok, (ok and "Module reloaded on "..count.." host"..(count ~= 1 and "s" or "")) or ("Last error: "..tostring(err));
end

function def_env.module:list(hosts)
	if hosts == nil then
		hosts = array.collect(keys(prosody.hosts));
	end
	if type(hosts) == "string" then
		hosts = { hosts };
	end
	if type(hosts) ~= "table" then
		return false, "Please supply a host or a list of hosts you would like to see";
	end
	
	local print = self.session.print;
	for _, host in ipairs(hosts) do
		print(host..":");
		local modules = array.collect(keys(prosody.hosts[host] and prosody.hosts[host].modules or {})):sort();
		if #modules == 0 then
			if prosody.hosts[host] then
				print("    No modules loaded");
			else
				print("    Host not found");
			end
		else
			for _, name in ipairs(modules) do
				print("    "..name);
			end
		end
	end
end

def_env.config = {};
function def_env.config:load(filename, format)
	local config_load = require "core.configmanager".load;
	local ok, err = config_load(filename, format);
	if not ok then
		return false, err or "Unknown error loading config";
	end
	return true, "Config loaded";
end

function def_env.config:get(host, section, key)
	local config_get = require "core.configmanager".get
	return true, tostring(config_get(host, section, key));
end

function def_env.config:reload()
	local ok, err = prosody.reload_config();
	return ok, (ok and "Config reloaded (you may need to reload modules to take effect)") or tostring(err);
end

def_env.hosts = {};
function def_env.hosts:list()
	for host, host_session in pairs(hosts) do
		self.session.print(host);
	end
	return true, "Done";
end

function def_env.hosts:add(name)
end

def_env.c2s = {};

local function show_c2s(callback)
	for hostname, host in pairs(hosts) do
		for username, user in pairs(host.sessions or {}) do
			for resource, session in pairs(user.sessions or {}) do
				local jid = username.."@"..hostname.."/"..resource;
				callback(jid, session);
			end
		end
	end
end

function def_env.c2s:show(match_jid)
	local print, count = self.session.print, 0;
	local curr_host;
	show_c2s(function (jid, session)
		if curr_host ~= session.host then
			curr_host = session.host;
			print(curr_host);
		end
		if (not match_jid) or jid:match(match_jid) then
			count = count + 1;
			local status, priority = "unavailable", tostring(session.priority or "-");
			if session.presence then
				status = session.presence:child_with_name("show");
				if status then
					status = status:get_text() or "[invalid!]";
				else
					status = "available";
				end
			end
			print("   "..jid.." - "..status.."("..priority..")");
		end		
	end);
	return true, "Total: "..count.." clients";
end

function def_env.c2s:show_insecure(match_jid)
	local print, count = self.session.print, 0;
	show_c2s(function (jid, session)
		if ((not match_jid) or jid:match(match_jid)) and not session.secure then
			count = count + 1;
			print(jid);
		end		
	end);
	return true, "Total: "..count.." insecure client connections";
end

function def_env.c2s:show_secure(match_jid)
	local print, count = self.session.print, 0;
	show_c2s(function (jid, session)
		if ((not match_jid) or jid:match(match_jid)) and session.secure then
			count = count + 1;
			print(jid);
		end		
	end);
	return true, "Total: "..count.." secure client connections";
end

function def_env.c2s:close(match_jid)
	local print, count = self.session.print, 0;
	show_c2s(function (jid, session)
		if jid == match_jid or jid_bare(jid) == match_jid then
			count = count + 1;
			session:close();
		end
	end);
	return true, "Total: "..count.." sessions closed";
end

def_env.s2s = {};
function def_env.s2s:show(match_jid)
	local _print = self.session.print;
	local print = self.session.print;
	
	local count_in, count_out = 0,0;
	
	for host, host_session in pairs(hosts) do
		print = function (...) _print(host); _print(...); print = _print; end
		for remotehost, session in pairs(host_session.s2sout) do
			if (not match_jid) or remotehost:match(match_jid) or host:match(match_jid) then
				count_out = count_out + 1;
				print("    "..host.." -> "..remotehost..(session.secure and " (encrypted)" or ""));
				if session.sendq then
					print("        There are "..#session.sendq.." queued outgoing stanzas for this connection");
				end
				if session.type == "s2sout_unauthed" then
					if session.connecting then
						print("        Connection not yet established");
						if not session.srv_hosts then
							if not session.conn then
								print("        We do not yet have a DNS answer for this host's SRV records");
							else
								print("        This host has no SRV records, using A record instead");
							end
						elseif session.srv_choice then
							print("        We are on SRV record "..session.srv_choice.." of "..#session.srv_hosts);
							local srv_choice = session.srv_hosts[session.srv_choice];
							print("        Using "..(srv_choice.target or ".")..":"..(srv_choice.port or 5269));
						end
					elseif session.notopen then
						print("        The <stream> has not yet been opened");
					elseif not session.dialback_key then
						print("        Dialback has not been initiated yet");
					elseif session.dialback_key then
						print("        Dialback has been requested, but no result received");
					end
				end
			end
		end	
		local subhost_filter = function (h) 
				return (match_jid and h:match(match_jid));
			end
		for session in pairs(incoming_s2s) do
			if session.to_host == host and ((not match_jid) or host:match(match_jid) 
				or (session.from_host and session.from_host:match(match_jid))
				-- Pft! is what I say to list comprehensions
				or (session.hosts and #array.collect(keys(session.hosts)):filter(subhost_filter)>0)) then
				count_in = count_in + 1;
				print("    "..host.." <- "..(session.from_host or "(unknown)")..(session.secure and " (encrypted)" or ""));
				if session.type == "s2sin_unauthed" then
						print("        Connection not yet authenticated");
				end
				for name in pairs(session.hosts) do
					if name ~= session.from_host then
						print("        also hosts "..tostring(name));
					end
				end
			end
		end
		
		print = _print;
	end
	
	for session in pairs(incoming_s2s) do
		if not session.to_host and ((not match_jid) or session.from_host and session.from_host:match(match_jid)) then
			count_in = count_in + 1;
			print("Other incoming s2s connections");
			print("    (unknown) <- "..(session.from_host or "(unknown)"));			
		end
	end
	
	return true, "Total: "..count_out.." outgoing, "..count_in.." incoming connections";
end

function def_env.s2s:close(from, to)
	local print, count = self.session.print, 0;
	
	if not (from and to) then
		return false, "Syntax: s2s:close('from', 'to') - Closes all s2s sessions from 'from' to 'to'";
	elseif from == to then
		return false, "Both from and to are the same... you can't do that :)";
	end
	
	if hosts[from] and not hosts[to] then
		-- Is an outgoing connection
		local session = hosts[from].s2sout[to];
		if not session then 
			print("No outgoing connection from "..from.." to "..to)
		else
			(session.close or s2smanager.destroy_session)(session);
			count = count + 1;
			print("Closed outgoing session from "..from.." to "..to);
		end
	elseif hosts[to] and not hosts[from] then
		-- Is an incoming connection
		for session in pairs(incoming_s2s) do
			if session.to_host == to and session.from_host == from then
				(session.close or s2smanager.destroy_session)(session);
				count = count + 1;
			end
		end
		
		if count == 0 then
			print("No incoming connections from "..from.." to "..to);
		else
			print("Closed "..count.." incoming session"..((count == 1 and "") or "s").." from "..from.." to "..to);
		end
	elseif hosts[to] and hosts[from] then
		return false, "Both of the hostnames you specified are local, there are no s2s sessions to close";
	else
		return false, "Neither of the hostnames you specified are being used on this server";
	end
	
	return true, "Closed "..count.." s2s session"..((count == 1 and "") or "s");
end

def_env.host = {}; def_env.hosts = def_env.host;
function def_env.host:activate(hostname, config)
	local hostmanager_activate = require "core.hostmanager".activate;
	if hosts[hostname] then
		return false, "The host "..tostring(hostname).." is already activated";
	end
	
	local defined_hosts = config or configmanager.getconfig();
	if not config and not defined_hosts[hostname] then
		return false, "Couldn't find "..tostring(hostname).." defined in the config, perhaps you need to config:reload()?";
	end
	hostmanager_activate(hostname, config or defined_hosts[hostname]);
	return true, "Host "..tostring(hostname).." activated";
end

function def_env.host:deactivate(hostname, reason)
	local hostmanager_deactivate = require "core.hostmanager".deactivate;
	local host = hosts[hostname];
	if not host then
		return false, "The host "..tostring(hostname).." is not activated";
	end
	if reason then
		reason = { condition = "host-gone", text = reason };
	end
	hostmanager_deactivate(hostname, reason);
	return true, "Host "..tostring(hostname).." deactivated";
end

function def_env.host:list()
	local print = self.session.print;
	local i = 0;
	for host in values(array.collect(keys(prosody.hosts)):sort()) do
		i = i + 1;
		print(host);
	end
	return true, i.." hosts";
end

-------------

function printbanner(session)
	local option = config.get("*", "core", "console_banner");
if option == nil or option == "full" or option == "graphic" then
session.print [[
                   ____                \   /     _       
                    |  _ \ _ __ ___  ___  _-_   __| |_   _ 
                    | |_) | '__/ _ \/ __|/ _ \ / _` | | | |
                    |  __/| | | (_) \__ \ |_| | (_| | |_| |
                    |_|   |_|  \___/|___/\___/ \__,_|\__, |
                    A study in simplicity            |___/ 

]]
end
if option == nil or option == "short" or option == "full" then
session.print("Welcome to the Prosody administration console. For a list of commands, type: help");
session.print("You may find more help on using this console in our online documentation at ");
session.print("http://prosody.im/doc/console\n");
end
if option and option ~= "short" and option ~= "full" and option ~= "graphic" then
	if type(option) == "string" then
		session.print(option)
	elseif type(option) == "function" then
		setfenv(option, redirect_output(_G, session));
		pcall(option, session);
	end
end
end

prosody.net_activate_ports("console", "console", {5582}, "tcp");<|MERGE_RESOLUTION|>--- conflicted
+++ resolved
@@ -33,11 +33,11 @@
 console = {};
 
 function console:new_session(conn)
-	local w = function(s) conn.write(s:gsub("\n", "\r\n")); end;
+	local w = function(s) conn:write(s:gsub("\n", "\r\n")); end;
 	local session = { conn = conn;
 			send = function (t) w(tostring(t)); end;
 			print = function (t) w("| "..tostring(t).."\n"); end;
-			disconnect = function () conn.close(); end;
+			disconnect = function () conn:close(); end;
 			};
 	session.env = setmetatable({}, default_env_mt);
 	
@@ -53,7 +53,6 @@
 
 local sessions = {};
 
-<<<<<<< HEAD
 function console_listener.onconnect(conn)
 	-- Handle new connection
 	local session = console:new_session(conn);
@@ -63,9 +62,6 @@
 end
 
 function console_listener.onincoming(conn, data)
-=======
-function console_listener.listener(conn, data)
->>>>>>> 14671a3d
 	local session = sessions[conn];
 
 	-- Handle data
@@ -87,55 +83,17 @@
 			end
 		end
 
-<<<<<<< HEAD
 		session.env._ = data;
 		
-		local chunk, err = loadstring("return "..data);
+		local chunkname = "=console";
+		local chunk, err = loadstring("return "..data, chunkname);
 		if not chunk then
-			chunk, err = loadstring(data);
+			chunk, err = loadstring(data, chunkname);
 			if not chunk then
 				err = err:gsub("^%[string .-%]:%d+: ", "");
 				err = err:gsub("^:%d+: ", "");
 				err = err:gsub("'<eof>'", "the end of the line");
 				session.print("Sorry, I couldn't understand that... "..err);
-=======
-			session.env._ = data;
-			
-			local chunkname = "=console";
-			local chunk, err = loadstring("return "..data, chunkname);
-			if not chunk then
-				chunk, err = loadstring(data, chunkname);
-				if not chunk then
-					err = err:gsub("^%[string .-%]:%d+: ", "");
-					err = err:gsub("^:%d+: ", "");
-					err = err:gsub("'<eof>'", "the end of the line");
-					session.print("Sorry, I couldn't understand that... "..err);
-					return;
-				end
-			end
-			
-			setfenv(chunk, (useglobalenv and redirect_output(_G, session)) or session.env or nil);
-			
-			local ranok, taskok, message = pcall(chunk);
-			
-			if not (ranok or message or useglobalenv) and commands[data:lower()] then
-				commands[data:lower()](session, data);
-				return;
-			end
-			
-			if not ranok then
-				session.print("Fatal error while running command, it did not complete");
-				session.print("Error: "..taskok);
-				return;
-			end
-			
-			if not message then
-				session.print("Result: "..tostring(taskok));
-				return;
-			elseif (not taskok) and message then
-				session.print("Command completed with a problem");
-				session.print("Message: "..tostring(message));
->>>>>>> 14671a3d
 				return;
 			end
 		end
@@ -170,7 +128,7 @@
 	session.send(string.char(0));
 end
 
-function console_listener.disconnect(conn, err)
+function console_listener.ondisconnect(conn, err)
 	local session = sessions[conn];
 	if session then
 		session.disconnect();
@@ -192,7 +150,7 @@
 commands["!"] = function (session, data)
 	if data:match("^!!") then
 		session.print("!> "..session.env._);
-		return console_listener.listener(session.conn, session.env._);
+		return console_listener.onincoming(session.conn, session.env._);
 	end
 	local old, new = data:match("^!(.-[^\\])!(.-)!$");
 	if old and new then
@@ -202,7 +160,7 @@
 			return;
 		end
 		session.print("!> "..res);
-		return console_listener.listener(session.conn, res);
+		return console_listener.onincoming(session.conn, res);
 	end
 	session.print("Sorry, not sure what you want");
 end
@@ -522,7 +480,7 @@
 		for remotehost, session in pairs(host_session.s2sout) do
 			if (not match_jid) or remotehost:match(match_jid) or host:match(match_jid) then
 				count_out = count_out + 1;
-				print("    "..host.." -> "..remotehost..(session.secure and " (encrypted)" or ""));
+				print("    "..host.." -> "..remotehost..(session.secure and " (encrypted)" or "")..(session.compressed and " (compressed)" or ""));
 				if session.sendq then
 					print("        There are "..#session.sendq.." queued outgoing stanzas for this connection");
 				end
@@ -559,7 +517,7 @@
 				-- Pft! is what I say to list comprehensions
 				or (session.hosts and #array.collect(keys(session.hosts)):filter(subhost_filter)>0)) then
 				count_in = count_in + 1;
-				print("    "..host.." <- "..(session.from_host or "(unknown)")..(session.secure and " (encrypted)" or ""));
+				print("    "..host.." <- "..(session.from_host or "(unknown)")..(session.secure and " (encrypted)" or "")..(session.compressed and " (compressed)" or ""));
 				if session.type == "s2sin_unauthed" then
 						print("        Connection not yet authenticated");
 				end
