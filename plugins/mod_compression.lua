-- Prosody IM
-- Copyright (C) 2009 Tobias Markmann
-- 
-- This project is MIT/X11 licensed. Please see the
-- COPYING file in the source package for more information.
--

local st = require "util.stanza";
local zlib = require "zlib";
local pcall = pcall;
local tostring = tostring;

local xmlns_compression_feature = "http://jabber.org/features/compress"
local xmlns_compression_protocol = "http://jabber.org/protocol/compress"
local xmlns_stream = "http://etherx.jabber.org/streams";
local compression_stream_feature = st.stanza("compression", {xmlns=xmlns_compression_feature}):tag("method"):text("zlib"):up();

local compression_level = module:get_option("compression_level");
-- if not defined assume admin wants best compression
if compression_level == nil then compression_level = 9 end;


compression_level = tonumber(compression_level);
if not compression_level or compression_level < 1 or compression_level > 9 then
	module:log("warn", "Invalid compression level in config: %s", tostring(compression_level));
	module:log("warn", "Module loading aborted. Compression won't be available.");
	return;
end

module:hook("stream-features", function(event)
	local origin, features = event.origin, event.features;
	if not origin.compressed then
		-- FIXME only advertise compression support when TLS layer has no compression enabled
		features:add_child(compression_stream_feature);
	end
end);

module:hook("s2s-stream-features", function(event)
	local origin, features = event.origin, event.features;
	-- FIXME only advertise compression support when TLS layer has no compression enabled
	if not origin.compressed then 
		features:add_child(compression_stream_feature);
	end
end);

-- Hook to activate compression if remote server supports it.
module:hook_stanza(xmlns_stream, "features",
		function (session, stanza)
			if not session.compressed then
				-- does remote server support compression?
				local comp_st = stanza:child_with_name("compression");
				if comp_st then
					-- do we support the mechanism
					for a in comp_st:children() do
						local algorithm = a[1]
						if algorithm == "zlib" then
							session.sends2s(st.stanza("compress", {xmlns=xmlns_compression_protocol}):tag("method"):text("zlib"))
							session.log("info", "Enabled compression using zlib.")
							return true;
						end
					end
					session.log("debug", "Remote server supports no compression algorithm we support.")
				end
			end
		end
, 250);


-- returns either nil or a fully functional ready to use inflate stream
local function get_deflate_stream(session)
	local status, deflate_stream = pcall(zlib.deflate, compression_level);
	if status == false then
		local error_st = st.stanza("failure", {xmlns=xmlns_compression_protocol}):tag("setup-failed");
		(session.sends2s or session.send)(error_st);
		session.log("error", "Failed to create zlib.deflate filter.");
		module:log("error", "%s", tostring(deflate_stream));
		return
	end
	return deflate_stream
end

-- returns either nil or a fully functional ready to use inflate stream
local function get_inflate_stream(session)
	local status, inflate_stream = pcall(zlib.inflate);
	if status == false then
		local error_st = st.stanza("failure", {xmlns=xmlns_compression_protocol}):tag("setup-failed");
		(session.sends2s or session.send)(error_st);
		session.log("error", "Failed to create zlib.inflate filter.");
		module:log("error", "%s", tostring(inflate_stream));
		return
	end
	return inflate_stream
end

-- setup compression for a stream
local function setup_compression(session, deflate_stream)
	local old_send = (session.sends2s or session.send);
	
	local new_send = function(t)
			--TODO: Better code injection in the sending process
			session.log(t)
			local status, compressed, eof = pcall(deflate_stream, tostring(t), 'sync');
			if status == false then
				session:close({
					condition = "undefined-condition";
					text = compressed;
					extra = st.stanza("failure", {xmlns="http://jabber.org/protocol/compress"}):tag("processing-failed");
				});
				module:log("warn", "%s", tostring(compressed));
				return;
			end
			session.conn:write(compressed);
		end;
	
	if session.sends2s then session.sends2s = new_send
	elseif session.send then session.send = new_send end
end

-- setup decompression for a stream
local function setup_decompression(session, inflate_stream)
	local old_data = session.data
	session.data = function(conn, data)
			local status, decompressed, eof = pcall(inflate_stream, data);
			if status == false then
				session:close({
					condition = "undefined-condition";
					text = decompressed;
					extra = st.stanza("failure", {xmlns="http://jabber.org/protocol/compress"}):tag("processing-failed");
				});
				module:log("warn", "%s", tostring(decompressed));
				return;
			end
			old_data(conn, decompressed);
		end;
end

module:add_handler({"s2sout_unauthed", "s2sout"}, "compressed", xmlns_compression_protocol, 
		function(session ,stanza)
			session.log("debug", "Activating compression...")
			-- create deflate and inflate streams
			local deflate_stream = get_deflate_stream(session);
			if not deflate_stream then return end
			
			local inflate_stream = get_inflate_stream(session);
			if not inflate_stream then return end
			
			-- setup compression for session.w
			setup_compression(session, deflate_stream);
				
			-- setup decompression for session.data
			setup_decompression(session, inflate_stream);
			local session_reset_stream = session.reset_stream;
			session.reset_stream = function(session)
					session_reset_stream(session);
					setup_decompression(session, inflate_stream);
					return true;
				end;
			session:reset_stream();
			local default_stream_attr = {xmlns = "jabber:server", ["xmlns:stream"] = "http://etherx.jabber.org/streams",
										["xmlns:db"] = 'jabber:server:dialback', version = "1.0", to = session.to_host, from = session.from_host};
			session.sends2s("<?xml version='1.0'?>");
			session.sends2s(st.stanza("stream:stream", default_stream_attr):top_tag());
			session.compressed = true;
		end
);

module:add_handler({"c2s_unauthed", "c2s", "s2sin_unauthed", "s2sin"}, "compress", xmlns_compression_protocol,
		function(session, stanza)
			-- fail if we are already compressed
			if session.compressed then
				local error_st = st.stanza("failure", {xmlns=xmlns_compression_protocol}):tag("setup-failed");
<<<<<<< HEAD
				(session.sends2s or session.send)(error_st);
				session.log("warn", "Tried to establish another compression layer.");
=======
				session.send(error_st);
				session.log("debug", "Client tried to establish another compression layer.");
>>>>>>> b67af1bf
				return;
			end
			
			-- checking if the compression method is supported
			local method = stanza:child_with_name("method");
			method = method and (method[1] or "");
			if method == "zlib" then
				session.log("debug", "%s compression selected.", tostring(method));
				
				-- create deflate and inflate streams
				local deflate_stream = get_deflate_stream(session);
				if not deflate_stream then return end
				
				local inflate_stream = get_inflate_stream(session);
				if not inflate_stream then return end
				
<<<<<<< HEAD
				(session.sends2s or session.send)(st.stanza("compressed", {xmlns=xmlns_compression_protocol}));
=======
				session.log("debug", "zlib compression enabled.");
				session.send(st.stanza("compressed", {xmlns=xmlns_compression_protocol}));
>>>>>>> b67af1bf
				session:reset_stream();
				
				-- setup compression for session.w
				setup_compression(session, deflate_stream);
					
				-- setup decompression for session.data
				setup_decompression(session, inflate_stream);
				
				local session_reset_stream = session.reset_stream;
				session.reset_stream = function(session)
						session_reset_stream(session);
						setup_decompression(session, inflate_stream);
						return true;
					end;
				session.compressed = true;
			elseif method then
				session.log("debug", "%s compression selected, but we don't support it.", tostring(method));
				local error_st = st.stanza("failure", {xmlns=xmlns_compression_protocol}):tag("unsupported-method");
				(session.sends2s or session.send)(error_st);
			else
				(session.sends2s or session.send)(st.stanza("failure", {xmlns=xmlns_compression_protocol}):tag("setup-failed"));
			end
		end
);
<|MERGE_RESOLUTION|>--- conflicted
+++ resolved
@@ -12,7 +12,6 @@
 
 local xmlns_compression_feature = "http://jabber.org/features/compress"
 local xmlns_compression_protocol = "http://jabber.org/protocol/compress"
-local xmlns_stream = "http://etherx.jabber.org/streams";
 local compression_stream_feature = st.stanza("compression", {xmlns=xmlns_compression_feature}):tag("method"):text("zlib"):up();
 
 local compression_level = module:get_option("compression_level");
@@ -27,155 +26,23 @@
 	return;
 end
 
-module:hook("stream-features", function(event)
-	local origin, features = event.origin, event.features;
-	if not origin.compressed then
-		-- FIXME only advertise compression support when TLS layer has no compression enabled
-		features:add_child(compression_stream_feature);
-	end
-end);
-
-module:hook("s2s-stream-features", function(event)
-	local origin, features = event.origin, event.features;
-	-- FIXME only advertise compression support when TLS layer has no compression enabled
-	if not origin.compressed then 
-		features:add_child(compression_stream_feature);
-	end
-end);
-
--- Hook to activate compression if remote server supports it.
-module:hook_stanza(xmlns_stream, "features",
-		function (session, stanza)
+module:add_event_hook("stream-features",
+		function (session, features)
 			if not session.compressed then
-				-- does remote server support compression?
-				local comp_st = stanza:child_with_name("compression");
-				if comp_st then
-					-- do we support the mechanism
-					for a in comp_st:children() do
-						local algorithm = a[1]
-						if algorithm == "zlib" then
-							session.sends2s(st.stanza("compress", {xmlns=xmlns_compression_protocol}):tag("method"):text("zlib"))
-							session.log("info", "Enabled compression using zlib.")
-							return true;
-						end
-					end
-					session.log("debug", "Remote server supports no compression algorithm we support.")
-				end
+				-- FIXME only advertise compression support when TLS layer has no compression enabled
+				features:add_child(compression_stream_feature);
 			end
-		end
-, 250);
-
-
--- returns either nil or a fully functional ready to use inflate stream
-local function get_deflate_stream(session)
-	local status, deflate_stream = pcall(zlib.deflate, compression_level);
-	if status == false then
-		local error_st = st.stanza("failure", {xmlns=xmlns_compression_protocol}):tag("setup-failed");
-		(session.sends2s or session.send)(error_st);
-		session.log("error", "Failed to create zlib.deflate filter.");
-		module:log("error", "%s", tostring(deflate_stream));
-		return
-	end
-	return deflate_stream
-end
-
--- returns either nil or a fully functional ready to use inflate stream
-local function get_inflate_stream(session)
-	local status, inflate_stream = pcall(zlib.inflate);
-	if status == false then
-		local error_st = st.stanza("failure", {xmlns=xmlns_compression_protocol}):tag("setup-failed");
-		(session.sends2s or session.send)(error_st);
-		session.log("error", "Failed to create zlib.inflate filter.");
-		module:log("error", "%s", tostring(inflate_stream));
-		return
-	end
-	return inflate_stream
-end
-
--- setup compression for a stream
-local function setup_compression(session, deflate_stream)
-	local old_send = (session.sends2s or session.send);
-	
-	local new_send = function(t)
-			--TODO: Better code injection in the sending process
-			session.log(t)
-			local status, compressed, eof = pcall(deflate_stream, tostring(t), 'sync');
-			if status == false then
-				session:close({
-					condition = "undefined-condition";
-					text = compressed;
-					extra = st.stanza("failure", {xmlns="http://jabber.org/protocol/compress"}):tag("processing-failed");
-				});
-				module:log("warn", "%s", tostring(compressed));
-				return;
-			end
-			session.conn:write(compressed);
-		end;
-	
-	if session.sends2s then session.sends2s = new_send
-	elseif session.send then session.send = new_send end
-end
-
--- setup decompression for a stream
-local function setup_decompression(session, inflate_stream)
-	local old_data = session.data
-	session.data = function(conn, data)
-			local status, decompressed, eof = pcall(inflate_stream, data);
-			if status == false then
-				session:close({
-					condition = "undefined-condition";
-					text = decompressed;
-					extra = st.stanza("failure", {xmlns="http://jabber.org/protocol/compress"}):tag("processing-failed");
-				});
-				module:log("warn", "%s", tostring(decompressed));
-				return;
-			end
-			old_data(conn, decompressed);
-		end;
-end
-
-module:add_handler({"s2sout_unauthed", "s2sout"}, "compressed", xmlns_compression_protocol, 
-		function(session ,stanza)
-			session.log("debug", "Activating compression...")
-			-- create deflate and inflate streams
-			local deflate_stream = get_deflate_stream(session);
-			if not deflate_stream then return end
-			
-			local inflate_stream = get_inflate_stream(session);
-			if not inflate_stream then return end
-			
-			-- setup compression for session.w
-			setup_compression(session, deflate_stream);
-				
-			-- setup decompression for session.data
-			setup_decompression(session, inflate_stream);
-			local session_reset_stream = session.reset_stream;
-			session.reset_stream = function(session)
-					session_reset_stream(session);
-					setup_decompression(session, inflate_stream);
-					return true;
-				end;
-			session:reset_stream();
-			local default_stream_attr = {xmlns = "jabber:server", ["xmlns:stream"] = "http://etherx.jabber.org/streams",
-										["xmlns:db"] = 'jabber:server:dialback', version = "1.0", to = session.to_host, from = session.from_host};
-			session.sends2s("<?xml version='1.0'?>");
-			session.sends2s(st.stanza("stream:stream", default_stream_attr):top_tag());
-			session.compressed = true;
 		end
 );
 
-module:add_handler({"c2s_unauthed", "c2s", "s2sin_unauthed", "s2sin"}, "compress", xmlns_compression_protocol,
+-- TODO Support compression on S2S level too.
+module:add_handler({"c2s_unauthed", "c2s"}, "compress", xmlns_compression_protocol,
 		function(session, stanza)
 			-- fail if we are already compressed
 			if session.compressed then
 				local error_st = st.stanza("failure", {xmlns=xmlns_compression_protocol}):tag("setup-failed");
-<<<<<<< HEAD
-				(session.sends2s or session.send)(error_st);
-				session.log("warn", "Tried to establish another compression layer.");
-=======
 				session.send(error_st);
 				session.log("debug", "Client tried to establish another compression layer.");
->>>>>>> b67af1bf
 				return;
 			end
 			
@@ -183,42 +50,78 @@
 			local method = stanza:child_with_name("method");
 			method = method and (method[1] or "");
 			if method == "zlib" then
-				session.log("debug", "%s compression selected.", tostring(method));
+				-- create deflate and inflate streams
+				local status, deflate_stream = pcall(zlib.deflate, compression_level);
+				if status == false then
+					local error_st = st.stanza("failure", {xmlns=xmlns_compression_protocol}):tag("setup-failed");
+					session.send(error_st);
+					session.log("error", "Failed to create zlib.deflate filter.");
+					module:log("error", "%s", tostring(deflate_stream));
+					return
+				end
 				
-				-- create deflate and inflate streams
-				local deflate_stream = get_deflate_stream(session);
-				if not deflate_stream then return end
+				local status, inflate_stream = pcall(zlib.inflate);
+				if status == false then
+					local error_st = st.stanza("failure", {xmlns=xmlns_compression_protocol}):tag("setup-failed");
+					session.send(error_st);
+					session.log("error", "Failed to create zlib.inflate filter.");
+					module:log("error", "%s", tostring(inflate_stream));
+					return
+				end
 				
-				local inflate_stream = get_inflate_stream(session);
-				if not inflate_stream then return end
-				
-<<<<<<< HEAD
-				(session.sends2s or session.send)(st.stanza("compressed", {xmlns=xmlns_compression_protocol}));
-=======
 				session.log("debug", "zlib compression enabled.");
 				session.send(st.stanza("compressed", {xmlns=xmlns_compression_protocol}));
->>>>>>> b67af1bf
 				session:reset_stream();
+
+				-- setup compression for session.w
+				local old_send = session.send;
 				
-				-- setup compression for session.w
-				setup_compression(session, deflate_stream);
+				session.send = function(t)
+						local status, compressed, eof = pcall(deflate_stream, tostring(t), 'sync');
+						if status == false then
+							session:close({
+								condition = "undefined-condition";
+								text = compressed;
+								extra = st.stanza("failure", {xmlns="http://jabber.org/protocol/compress"}):tag("processing-failed");
+							});
+							module:log("warn", "%s", tostring(compressed));
+							return;
+						end
+						old_send(compressed);
+					end;
 					
 				-- setup decompression for session.data
-				setup_decompression(session, inflate_stream);
+				local function setup_decompression(session)
+					local old_data = session.data
+					session.data = function(conn, data)
+							local status, decompressed, eof = pcall(inflate_stream, data);
+							if status == false then
+								session:close({
+									condition = "undefined-condition";
+									text = decompressed;
+									extra = st.stanza("failure", {xmlns="http://jabber.org/protocol/compress"}):tag("processing-failed");
+								});
+								module:log("warn", "%s", tostring(decompressed));
+								return;
+							end
+							old_data(conn, decompressed);
+						end;
+				end
+				setup_decompression(session);
 				
 				local session_reset_stream = session.reset_stream;
 				session.reset_stream = function(session)
 						session_reset_stream(session);
-						setup_decompression(session, inflate_stream);
+						setup_decompression(session);
 						return true;
 					end;
 				session.compressed = true;
 			elseif method then
 				session.log("debug", "%s compression selected, but we don't support it.", tostring(method));
 				local error_st = st.stanza("failure", {xmlns=xmlns_compression_protocol}):tag("unsupported-method");
-				(session.sends2s or session.send)(error_st);
+				session.send(error_st);
 			else
-				(session.sends2s or session.send)(st.stanza("failure", {xmlns=xmlns_compression_protocol}):tag("setup-failed"));
+				session.send(st.stanza("failure", {xmlns=xmlns_compression_protocol}):tag("setup-failed"));
 			end
 		end
-);
+);